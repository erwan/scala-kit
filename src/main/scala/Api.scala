package io.prismic

import org.joda.time._

import play.api.libs.functional.syntax._
import play.api.libs.json._

import scala.concurrent._
import scala.concurrent.ExecutionContext.Implicits.global
import scala.language.postfixOps

/**
 * Error thrown when communicating with prismic.io API
 */
sealed trait ApiError extends RuntimeException {
  def message: String
  override def getMessage = message
}

/**
 * Error thrown when the auth token is omitted, but required
 */
case class AuthorizationNeeded(message: String, oAuthUrl: String) extends ApiError
/**
 * Error thrown when the auth token is provided, but invalid
 */
case class InvalidToken(message: String, oAuthUrl: String) extends ApiError
/**
 * Error that should never happen :)
 */
case class UnexpectedError(message: String) extends ApiError

/**
 * High-level entry point for communcations with prismic.io API
 */
final class Api(
    data: ApiData,
    accessToken: Option[String],
    private[prismic] val cache: Cache,
    private[prismic] val logger: (Symbol, String) => Unit) {

  def refs: Map[String, Ref] = data.refs.groupBy(_.label).mapValues(_.head)
  def bookmarks: Map[String, String] = data.bookmarks
  def forms: Map[String, SearchForm] = data.forms.mapValues(form => SearchForm(this, form, form.defaultData))
  def master: Ref = refs.values.collectFirst { case ref if ref.isMasterRef => ref }.getOrElse(sys.error("no master reference found"))
  def experiments: List[Experiment] = data.experiments
  def experiment: Option[Experiment] = experiments.headOption

  def oauthInitiateEndpoint = data.oauthEndpoints._1
  def oauthTokenEndpoint = data.oauthEndpoints._2

  def experimentCookieName = "prismic.experiment-variation"
}

/**
 * Builds URL specific to an application, based on a generic prismic.io document link.
 */
trait DocumentLinkResolver {
  def apply(link: Fragment.DocumentLink): String
  def apply(document: Document): String = apply(
    Fragment.DocumentLink(document.id, document.typ, document.tags, document.slug, false)
  )
}

/**
 * DocumentLinkResolver builders
 */
object DocumentLinkResolver {

  /**
   * Builds a DocumentLinkResolver
   */
  def apply(api: Api)(f: (((Fragment.DocumentLink, Option[String])) => String)) = new DocumentLinkResolver {
    def apply(link: Fragment.DocumentLink): String = f((link, api.bookmarks.find(_._2 == link.id).map(_._1)))
  }

  /**
   * Builds a DocumentLinkResolver
   */
  def apply(f: Fragment.DocumentLink => String) = new DocumentLinkResolver {
    def apply(link: Fragment.DocumentLink): String = f(link)
  }

}

/**
 * Instanciate an Api instance from a prismic.io API URL
 */
object Api {

  private[prismic] val UserAgent = s"Prismic-${Info.name}/${Info.version} Scala/${Info.scalaVersion} JVM/${System.getProperty("java.version")}"
  private[prismic] val AcceptJson = Seq("Accept" -> "application/json")
  private[prismic] val MaxAge = """max-age\s*=\s*(\d+)""".r
  private[prismic] val httpClient: play.api.libs.ws.WSClient = {
    import play.api.libs.ws._
    import play.api.libs.ws.ning._
    new NingWSClient(
      new NingAsyncHttpClientConfigBuilder(DefaultWSClientConfig(userAgent = Some(UserAgent))).build()
    )
  }

  /**
   * Instanciate an Api instance from a prismic.io API URL
   */
  def get(endpoint: String, accessToken: Option[String] = None, cache: Cache = Cache.defaultCache, logger: (Symbol, String) => Unit = { (_, _) => () }): Future[Api] = {
    val url = accessToken.map(token => s"$endpoint?access_token=$token").getOrElse(endpoint)
    cache.getOrSet(url, 5000L) {
      httpClient.url(url).withHeaders(AcceptJson: _*)
        .get()
        .map { resp =>
          resp.status match {
            case 200 => resp.json
            case 401 => (resp.json \ "oauth_initiate").asOpt[String] match {
              case Some(url) if accessToken.isDefined =>
                throw InvalidToken("The provided access token is either invalid or expired", url)
              case Some(url) =>
                throw AuthorizationNeeded("You need to provide an access token to access this repository", url)
              case None =>
                throw UnexpectedError("Authorization error, but not URL was provided")
            }
            case err => throw UnexpectedError(s"Got an HTTP error $err (${resp.statusText})")
          }
        }
    }.map { json =>
      new Api(ApiData.reader.reads(json).fold(
        err => sys.error(s"Error while parsing API document: ${json}\n$err"),
        identity
      ), accessToken, cache, logger)
    }
  }

}

/**
 * Represent a prismic.io reference, a fixed point in time.
 *
 * The references must be provided when accessing to any prismic.io resource
 * (except /api) and allow to assert that the URL you use will always
 * returns the same results.
 */
case class Ref(
  id: String,
  ref: String,
  label: String,
  isMasterRef: Boolean = false,
  scheduledAt: Option[DateTime] = None)

private[prismic] object Ref {

  implicit val reader = (
    (__ \ "id").read[String] and
    (__ \ "ref").read[String] and
    (__ \ "label").read[String] and
    ((__ \ "isMasterRef").read[Boolean] orElse Reads.pure(false)) and
    (__ \ "scheduledAt").readNullable[DateTime]
  )(Ref.apply _)

}

/**
 * A prismic.io document field metadata
 */
case class Field(`type`: String, multiple: Boolean, default: Option[String])

private[prismic] object Field {
  implicit val reader = (
    (__ \ "type").read[String] and
    (__ \ "multiple").readNullable[Boolean].map(_.getOrElse(false)) and
    (__ \ "default").readNullable[String]
  )(Field.apply _)
}

case class Form(
    name: Option[String],
    method: String,
    rel: Option[String],
    enctype: String,
    action: String,
    fields: Map[String, Field]) {

  def defaultData: Map[String, Seq[String]] = {
    fields.mapValues(_.default).collect {
      case (key, Some(value)) => (key, Seq(value))
    }
  }

}

private[prismic] object Form {
  implicit val reader = Json.reads[Form]
}

private[prismic] case class ApiData(
  refs: Seq[Ref],
  bookmarks: Map[String, String],
  types: Map[String, String],
  tags: Seq[String],
  forms: Map[String, Form],
<<<<<<< HEAD
  oauthEndpoints: (String, String),
  experiments: List[Experiment])
=======
  oauthEndpoints: (String, String))
>>>>>>> ce3462da

private[prismic] object ApiData {

  import Experiment.experimentReads
  implicit val reader = (
    (__ \ 'refs).read[Seq[Ref]] and
    (__ \ 'bookmarks).read[Map[String, String]] and
    (__ \ 'types).read[Map[String, String]] and
    (__ \ 'tags).read[Seq[String]] and
    (__ \ 'forms).read[Map[String, Form]] and
    (
      (__ \ 'oauth_initiate).read[String] and
        (__ \ 'oauth_token).read[String] tupled
    ) and
      (__ \ 'experiments).readNullable[List[Experiment]].map(_ getOrElse Nil)
  )(ApiData.apply _)

}

case class LinkedDocument(id: String, slug: Option[String], typ: String, tags: Seq[String])

private[prismic] object LinkedDocument {

  implicit val reader: Reads[LinkedDocument] = (
    (__ \ "id").read[String] and
    (__ \ "slug").readNullable[String] and
    (__ \ "type").read[String] and
    (__ \ "tags").read[Seq[String]]
  )(LinkedDocument.apply _)
}

/**
 * Paginator for prismic.io documents
 */
case class Response(
  results: List[Document],
  page: Int,
  resultsPerPage: Int,
  resultsSize: Int,
  totalResultsSize: Int,
  totalPages: Int,
  nextPage: Option[String],
  prevPage: Option[String])

private[prismic] object Response {

  private implicit val documentReader: Reads[Document] = Document.reader

  val jsonReader = (
    (__ \ "results").read[List[Document]] and
    (__ \ "page").read[Int] and
    (__ \ "results_per_page").read[Int] and
    (__ \ "results_size").read[Int] and
    (__ \ "total_results_size").read[Int] and
    (__ \ "total_pages").read[Int] and
    (__ \ "next_page").readNullable[String] and
    (__ \ "prev_page").readNullable[String]
  )(Response.apply _)
}

/**
 * A SearchForm represent a Form returned by the prismic.io API.
 *
 * These forms depend on the prismic.io repository, and can be filled and sent
 * as regular HTML forms.
 *
 * You may get a SearchForm instance through the [[io.prismic.Api.forms]] method.
 *
 * The SearchForm instance contains helper methods for each predefined form's fields.
 *
 * @example
 *   val form = api.forms('everything')
 *     .page(3)                   // specify the field 'page'
 *     .pageSize(20)              // specify the 'page_size' field
 *   val results = form.submit()  // submit the search form
 */
case class SearchForm(api: Api, form: Form, data: Map[String, Seq[String]]) {

  def set(field: String, value: String): SearchForm = form.fields.get(field).map { fieldDesc =>
    copy(data = data ++ Map(field -> (if (fieldDesc.multiple) data.get(field).getOrElse(Nil) ++ Seq(value) else Seq(value))))
  }.getOrElse(sys.error(s"Unknown field $field"))

  def set(field: String, value: Int): SearchForm = form.fields.get(field).map(_.`type`).map {
    case "Integer" => set(field, value.toString)
    case t         => sys.error(s"Cannot use a Int as value for the field $field of type $t")
  }.getOrElse(sys.error(s"Unknown field $field"))

  def ref(r: Ref): SearchForm = ref(r.ref)
  def ref(r: String): SearchForm = set("ref", r)

  def variation(id: Int): SearchForm = api.experiment flatMap (_.variations lift id) match {
    case None    => this
    case Some(v) => ref(v)
  }
  def variation(id: String): SearchForm = parseIntOption(id).fold(this)(variation)
  def variation(id: Option[String]): SearchForm = id.fold(this)(variation)

  private def parseIntOption(str: String): Option[Int] = try {
    Some(java.lang.Integer.parseInt(str))
  }
  catch {
    case e: NumberFormatException => None
  }

  def query(query: String) = {
    if (form.fields.get("q").map(_.multiple).getOrElse(false)) {
      set("q", query)
    }
    else {
      // Temporary Hack for backward compatibility
      def strip(q: String) = q.trim.drop(1).dropRight(1)
      copy(data = data ++ Map("q" -> Seq((s"""[${form.fields("q").default.map(strip).getOrElse("")}${strip(query)}]"""))))
    }
  }

  def page(p: Int) = set("page", p)
  def pageSize(p: Int) = set("pageSize", p)

  def orderings(o: String) = set("orderings", o)

  def submit(): Future[Response] = {

    def parseResponse(json: JsValue): Response = Response.jsonReader reads json match {
      case JsSuccess(result, _) => result
      case JsError(err)         => sys.error(s"Unable to parse prismic.io response: $json\n$err")
    }

    (form.method, form.enctype, form.action) match {
      case ("GET", "application/x-www-form-urlencoded", action) =>

        val url = {
          val encoder = new org.jboss.netty.handler.codec.http.QueryStringEncoder(form.action)
          data.foreach {
            case (key, values) => values.foreach(value => encoder.addParam(key, value))
          }
          encoder.toString()
        }

        println(url)

        api.cache.get(url).map { json =>
          Future.successful(parseResponse(json))
        }.getOrElse {
          Api.httpClient.url(url).withHeaders(Api.AcceptJson: _*).get() map { resp =>
            resp.status match {
              case 200 =>
                val json = resp.json

                resp.header("Cache-Control").foreach {
                  case Api.MaxAge(duration) => api.cache.set(url, (System.currentTimeMillis + duration.toLong * 1000, json))
                  case _                    =>
                }

                parseResponse(json)
              case error => sys.error(s"Http error(status:$error msg:${resp.statusText} body:${resp.body}")
            }
          }
        }

      case _ => Future.failed {
        sys.error(s"Form type not supported")
      }
    }
  }

}

private[prismic] trait WithFragments {

  def fragments: Map[String, Fragment]

  private val IndexedKey = """^([^\[]+)(\[\d+\])?$""".r

  /**
   * Access any fragment by name
   */
  def get(field: String): Option[Fragment] = fragments.get(field).orElse(getAll(field).headOption)

  /**
   * Access any fragment sequence by name
   */
  def getAll(field: String): Seq[Fragment] = fragments.collect {
    case (IndexedKey(key, _), fragment) if key == field => fragment
  }.toSeq

  def getLink(field: String): Option[Fragment.Link] = get(field).flatMap {
    case a: Fragment.WebLink      => Some(a)
    case a: Fragment.MediaLink    => Some(a)
    case a: Fragment.DocumentLink => Some(a)
    case _                        => None
  }

  def getImage(field: String): Option[Fragment.Image] = get(field).flatMap {
    case a: Fragment.Image          => Some(a)
    case a: Fragment.StructuredText => a.blocks.collectFirst { case b: Fragment.StructuredText.Block.Image => b.view }.map(v => Fragment.Image(v))
    case _                          => None
  }

  def getAllImages(field: String): Seq[Fragment.Image] = getAll(field).flatMap {
    case a: Fragment.Image          => Seq(a)
    case a: Fragment.StructuredText => a.blocks.collect { case b: Fragment.StructuredText.Block.Image => b.view }.map(v => Fragment.Image(v))
    case _                          => Nil
  }

  def getImage(field: String, view: String): Option[Fragment.Image.View] = get(field).flatMap {
    case a: Fragment.Image => a.getView(view)
    case a: Fragment.StructuredText if view == "main" => getImage(field).map(_.main)
    case _ => None
  }

  def getAllImages(field: String, view: String): Seq[Fragment.Image.View] = getAll(field).flatMap {
    case a: Fragment.Image => a.getView(view).toSeq
    case a: Fragment.StructuredText if view == "main" => getAllImages(field).map(_.main)
    case _ => Nil
  }

  def getStructuredText(field: String): Option[Fragment.StructuredText] = get(field).flatMap {
    case a: Fragment.StructuredText => Some(a)
    case _                          => None
  }

  def getHtml(field: String, linkResolver: DocumentLinkResolver): Option[String] = get(field).flatMap {
    case a: Fragment.StructuredText => Some(a.asHtml(linkResolver))
    case a: Fragment.Number         => Some(a.asHtml)
    case a: Fragment.Color          => Some(a.asHtml)
    case a: Fragment.Text           => Some(a.asHtml)
    case a: Fragment.Date           => Some(a.asHtml)
    case a: Fragment.Timestamp      => Some(a.asHtml)
    case a: Fragment.Embed          => Some(a.asHtml)
    case a: Fragment.Image          => Some(a.asHtml)
    case a: Fragment.WebLink        => Some(a.asHtml)
    case a: Fragment.MediaLink      => Some(a.asHtml)
    case a: Fragment.GeoPoint       => Some(a.asHtml)
    case a: Fragment.DocumentLink   => Some(a.asHtml(linkResolver))
    case a: Fragment.Group          => Some(a asHtml linkResolver)
  }

  def getText(field: String): Option[String] = get(field).flatMap {
    case a: Fragment.StructuredText => Some(a.blocks.collect { case b: Fragment.StructuredText.Block.Text => b.text }.mkString("\n")).filterNot(_.isEmpty)
    case a: Fragment.Number         => Some(a.value.toString)
    case a: Fragment.Color          => Some(a.hex)
    case a: Fragment.Text           => Some(a.value).filterNot(_.isEmpty)
    case a: Fragment.Date           => Some(a.value.toString)
    case _                          => None
  }

  def getColor(field: String): Option[Fragment.Color] = get(field).flatMap {
    case a: Fragment.Color => Some(a)
    case _                 => None
  }

  def getNumber(field: String): Option[Fragment.Number] = get(field).flatMap {
    case a: Fragment.Number => Some(a)
    case _                  => None
  }

  def getDate(field: String): Option[Fragment.Date] = get(field).flatMap {
    case a: Fragment.Date => Some(a)
    case _                => None
  }

  def getDate(field: String, pattern: String): Option[String] = get(field).flatMap {
    case a: Fragment.Date => Some(a.asText(pattern))
    case _                => None
  }

  def getGeoPoint(field: String): Option[Fragment.GeoPoint] = get(field).flatMap {
    case a: Fragment.GeoPoint => Some(a)
    case _                => None
  }

  def getNumber(field: String, pattern: String): Option[String] = getNumber(field).map(_.asText(pattern))

  def getBoolean(field: String): Boolean = get(field).flatMap {
    case a: Fragment.Text => Option(a.value.toLowerCase).collect {
      case "yes"  => true
      case "true" => true
    }
    case _ => None
  }.getOrElse(false)

  def getGroup(field: String): Option[Fragment.Group] = get(field).flatMap {
    case a: Fragment.Group => Some(a)
    case _                 => None
  }

  def asHtml(linkResolver: DocumentLinkResolver): String = fragments.keys.map { field =>
    s"""<section data-field="$field">${getHtml(field, linkResolver).getOrElse("")}</section>"""
  }.mkString("\n")

}

/**
 * A prismic.io document
 */
case class Document(
    id: String,
    typ: String,
    href: String,
    tags: Seq[String],
    slugs: Seq[String],
    linkedDocuments: List[LinkedDocument],
    fragments: Map[String, Fragment]) extends WithFragments {

  def slug: String = slugs.headOption.getOrElse("-")

  def isTagged(requiredTags: Seq[String]) = requiredTags.forall(tag => tags.contains(tag))
}

private[prismic] object Document {

  def parse(jsvalue: JsObject): Option[Fragment] = {
    (jsvalue \ "type").asOpt[String].flatMap {

      case "Image"          => Some(Fragment.Image.reader.map(identity[Fragment]))
      case "Color"          => Some(Fragment.Color.reader.map(identity[Fragment]))
      case "Number"         => Some(Fragment.Number.reader.map(identity[Fragment]))
      case "Date"           => Some(Fragment.Date.reader.map(identity[Fragment]))
      case "Timestamp"      => Some(Fragment.Timestamp.reader.map(identity[Fragment]))
      case "GeoPoint"       => Some(Fragment.GeoPoint.reader.map(identity[Fragment]))
      case "Text"           => Some(Fragment.Text.reader.map(identity[Fragment]))
      case "Select"         => Some(Fragment.Text.reader.map(identity[Fragment]))
      case "Embed"          => Some(Fragment.Embed.reader.map(identity[Fragment]))
      case "Link.web"       => Some(Fragment.WebLink.reader.map(identity[Fragment]))
      case "Link.document"  => Some(Fragment.DocumentLink.reader.map(identity[Fragment]))
      case "Link.file"      => Some(Fragment.MediaLink.reader.map(identity[Fragment]))
      case "StructuredText" => Some(Fragment.StructuredText.reader.map(identity[Fragment]))
      case "Group"          => Some(Fragment.Group.reader.map(identity[Fragment]))

      case t                => None
    }.flatMap(_.reads(jsvalue \ "value").asOpt)
  }

  implicit def reader = (
    (__ \ "id").read[String] and
    (__ \ "href").read[String] and
    (__ \ "tags").read[Seq[String]] and
    (__ \ "slugs").read[Seq[String]] and
    (__ \ "linked_documents").readNullable[List[LinkedDocument]].map(_.getOrElse(Nil)) and
    (__ \ "type").read[String].flatMap[(String, Map[String, Fragment])] { typ =>
      (__ \ "data" \ typ).read[JsObject].map { data =>
        collection.immutable.ListMap(
          data.fields.map {
            case (key, json: JsObject) => parse(json).toList.map(fragment => (s"$typ.$key", fragment))
            case (key, jsons: JsArray) => jsons.value.zipWithIndex.collect {
              case (json: JsObject, i) => parse(json).toList.map(fragment => (s"$typ.$key[$i]", fragment))
              case _                   => Nil
            }.flatten
            case _ => Nil
          }.flatten: _*
        )
      }.map(data => (typ, data))
    }
  )((id, href, tags, slugs, linkedDocuments, typAndData) => Document(id, typAndData._1, href, tags, slugs, linkedDocuments, typAndData._2))

}<|MERGE_RESOLUTION|>--- conflicted
+++ resolved
@@ -196,12 +196,8 @@
   types: Map[String, String],
   tags: Seq[String],
   forms: Map[String, Form],
-<<<<<<< HEAD
   oauthEndpoints: (String, String),
   experiments: List[Experiment])
-=======
-  oauthEndpoints: (String, String))
->>>>>>> ce3462da
 
 private[prismic] object ApiData {
 
